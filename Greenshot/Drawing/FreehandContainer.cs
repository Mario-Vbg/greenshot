﻿#region Greenshot GNU General Public License

// Greenshot - a free and open source screenshot tool
// Copyright (C) 2007-2017 Thomas Braun, Jens Klingen, Robin Krom
// 
// For more information see: http://getgreenshot.org/
// The Greenshot project is hosted on GitHub https://github.com/greenshot/greenshot
// 
// This program is free software: you can redistribute it and/or modify
// it under the terms of the GNU General Public License as published by
// the Free Software Foundation, either version 1 of the License, or
// (at your option) any later version.
// 
// This program is distributed in the hope that it will be useful,
// but WITHOUT ANY WARRANTY; without even the implied warranty of
// MERCHANTABILITY or FITNESS FOR A PARTICULAR PURPOSE.  See the
// GNU General Public License for more details.
// 
// You should have received a copy of the GNU General Public License
// along with this program.  If not, see <http://www.gnu.org/licenses/>.

#endregion

#region Usings

using System;
using System.Collections.Generic;
using System.Drawing;
using System.Drawing.Drawing2D;
using System.Runtime.Serialization;
using Greenshot.Drawing.Fields;
using Greenshot.Helpers;
using GreenshotPlugin.Interfaces.Drawing;

#endregion

namespace Greenshot.Drawing
{
	/// <summary>
	///     Description of PathContainer.
	/// </summary>
<<<<<<< HEAD
	[Serializable]
	public class FreehandContainer : DrawableContainer
	{
		private static readonly float[] PointOffset = {0.5f, 0.25f, 0.75f};
=======
	[Serializable] 
	public class FreehandContainer : DrawableContainer {
		private static readonly float [] PointOffset = {0.5f, 0.25f, 0.75f};

        [NonSerialized]
        private readonly object _freehandPathLock = new object();

        [NonSerialized]
		private GraphicsPath freehandPath = new GraphicsPath();
		private Rectangle myBounds = Rectangle.Empty;
		private Point lastMouse = Point.Empty;
>>>>>>> c2414cf0
		private readonly List<Point> capturePoints = new List<Point>();

		[NonSerialized] private GraphicsPath freehandPath = new GraphicsPath();

		private bool isRecalculated;
		private Point lastMouse = Point.Empty;
		private Rectangle myBounds = Rectangle.Empty;

		/// <summary>
		///     Constructor
		/// </summary>
		public FreehandContainer(Surface parent) : base(parent)
		{
			Width = parent.Width;
			Height = parent.Height;
			Top = 0;
			Left = 0;
		}

		/// <summary>
		///     Get the bounds in which we have something drawn, plus safety margin, these are not the normal bounds...
		/// </summary>
		public override Rectangle DrawingBounds
		{
			get
			{
				if (!myBounds.IsEmpty)
				{
					var lineThickness = Math.Max(10, GetFieldValueAsInt(FieldType.LINE_THICKNESS));
					var safetymargin = 10;
					return new Rectangle(myBounds.Left + Left - (safetymargin + lineThickness), myBounds.Top + Top - (safetymargin + lineThickness),
						myBounds.Width + 2 * (lineThickness + safetymargin), myBounds.Height + 2 * (lineThickness + safetymargin));
				}
				return new Rectangle(0, 0, _parent?.Width ?? 0, _parent?.Height ?? 0);
			}
		}

		protected override void InitializeFields()
		{
			AddField(GetType(), FieldType.LINE_THICKNESS, 3);
			AddField(GetType(), FieldType.LINE_COLOR, Color.Red);
		}

		public override void Transform(Matrix matrix)
		{
			var points = capturePoints.ToArray();

			matrix.TransformPoints(points);
			capturePoints.Clear();
			capturePoints.AddRange(points);
			RecalculatePath();
		}

		protected override void OnDeserialized(StreamingContext context)
		{
			RecalculatePath();
		}

		/// <summary>
		///     This Dispose is called from the Dispose and the Destructor.
		/// </summary>
		/// <param name="disposing">When disposing==true all non-managed resources should be freed too!</param>
		protected override void Dispose(bool disposing)
		{
			base.Dispose(disposing);
			if (disposing)
			{
				freehandPath?.Dispose();
			}
			freehandPath = null;
		}

		/// <summary>
		///     Called from Surface (the parent) when the drawing begins (mouse-down)
		/// </summary>
		/// <returns>true if the surface doesn't need to handle the event</returns>
		public override bool HandleMouseDown(int mouseX, int mouseY)
		{
			lastMouse = new Point(mouseX, mouseY);
			capturePoints.Add(lastMouse);
			return true;
		}

		/// <summary>
		///     Called from Surface (the parent) if a mouse move is made while drawing
		/// </summary>
		/// <returns>true if the surface doesn't need to handle the event</returns>
		public override bool HandleMouseMove(int mouseX, int mouseY)
		{
			var previousPoint = capturePoints[capturePoints.Count - 1];

			if (GeometryHelper.Distance2D(previousPoint.X, previousPoint.Y, mouseX, mouseY) >= 2 * EditorConfig.FreehandSensitivity)
			{
				capturePoints.Add(new Point(mouseX, mouseY));
			}
<<<<<<< HEAD
			if (GeometryHelper.Distance2D(lastMouse.X, lastMouse.Y, mouseX, mouseY) >= EditorConfig.FreehandSensitivity)
			{
				//path.AddCurve(new Point[]{lastMouse, new Point(mouseX, mouseY)});
				freehandPath.AddLine(lastMouse, new Point(mouseX, mouseY));
				lastMouse = new Point(mouseX, mouseY);
				// Only re-calculate the bounds & redraw when we added something to the path
				myBounds = Rectangle.Round(freehandPath.GetBounds());
				Invalidate();
			}
			return true;
=======
		    if (GeometryHelper.Distance2D(lastMouse.X, lastMouse.Y, mouseX, mouseY) < EditorConfig.FreehandSensitivity)
		    {
		        return true;
		    }
		    //path.AddCurve(new Point[]{lastMouse, new Point(mouseX, mouseY)});
		    lastMouse = new Point(mouseX, mouseY);
		    lock (_freehandPathLock)
		    {
		        freehandPath.AddLine(lastMouse, new Point(mouseX, mouseY));
		        // Only re-calculate the bounds & redraw when we added something to the path
		        myBounds = Rectangle.Round(freehandPath.GetBounds());
		    }

		    Invalidate();
		    return true;
>>>>>>> c2414cf0
		}

		/// <summary>
		///     Called when the surface finishes drawing the element
		/// </summary>
		public override void HandleMouseUp(int mouseX, int mouseY)
		{
			// Make sure we don't loose the ending point
			if (GeometryHelper.Distance2D(lastMouse.X, lastMouse.Y, mouseX, mouseY) >= EditorConfig.FreehandSensitivity)
			{
				capturePoints.Add(new Point(mouseX, mouseY));
			}
			RecalculatePath();
		}

		/// <summary>
		///     Here we recalculate the freehand path by smoothing out the lines with Beziers.
		/// </summary>
<<<<<<< HEAD
		private void RecalculatePath()
		{
			isRecalculated = true;
			// Dispose the previous path, if we have one
			freehandPath?.Dispose();
			freehandPath = new GraphicsPath();

			// Here we can put some cleanup... like losing all the uninteresting  points.
			if (capturePoints.Count >= 3)
			{
				var index = 0;
				while ((capturePoints.Count - 1) % 3 != 0)
				{
					// duplicate points, first at 50% than 25% than 75%
					capturePoints.Insert((int) (capturePoints.Count * PointOffset[index]), capturePoints[(int) (capturePoints.Count * PointOffset[index++])]);
				}
				freehandPath.AddBeziers(capturePoints.ToArray());
			}
			else if (capturePoints.Count == 2)
			{
				freehandPath.AddLine(capturePoints[0], capturePoints[1]);
			}
=======
		private void RecalculatePath() {
		    lock (_freehandPathLock)
		    {
		        isRecalculated = true;
		        // Dispose the previous path, if we have one
		        freehandPath?.Dispose();
		        freehandPath = new GraphicsPath();

		        // Here we can put some cleanup... like losing all the uninteresting  points.
		        if (capturePoints.Count >= 3)
		        {
		            int index = 0;
		            while ((capturePoints.Count - 1) % 3 != 0)
		            {
		                // duplicate points, first at 50% than 25% than 75%
		                capturePoints.Insert((int)(capturePoints.Count * PointOffset[index]), capturePoints[(int)(capturePoints.Count * PointOffset[index++])]);
		            }
		            freehandPath.AddBeziers(capturePoints.ToArray());
		        }
		        else if (capturePoints.Count == 2)
		        {
		            freehandPath.AddLine(capturePoints[0], capturePoints[1]);
		        }

		        // Recalculate the bounds
		        myBounds = Rectangle.Round(freehandPath.GetBounds());

            }
>>>>>>> c2414cf0

		}

		/// <summary>
		///     Do the drawing of the freehand "stroke"
		/// </summary>
		/// <param name="graphics"></param>
		/// <param name="renderMode"></param>
<<<<<<< HEAD
		public override void Draw(Graphics graphics, RenderMode renderMode)
		{
			graphics.SmoothingMode = SmoothingMode.HighQuality;
			graphics.InterpolationMode = InterpolationMode.HighQualityBicubic;
			graphics.CompositingQuality = CompositingQuality.HighQuality;
			graphics.PixelOffsetMode = PixelOffsetMode.HighQuality;

			var lineThickness = GetFieldValueAsInt(FieldType.LINE_THICKNESS);
			var lineColor = GetFieldValueAsColor(FieldType.LINE_COLOR);
			using (var pen = new Pen(lineColor))
			{
				pen.Width = lineThickness;
				if (pen.Width > 0)
				{
					// Make sure the lines are nicely rounded
					pen.EndCap = LineCap.Round;
					pen.StartCap = LineCap.Round;
					pen.LineJoin = LineJoin.Round;

					// Move to where we need to draw
					graphics.TranslateTransform(Left, Top);
					if (isRecalculated && Selected && renderMode == RenderMode.EDIT)
					{
						DrawSelectionBorder(graphics, pen);
					}
					graphics.DrawPath(pen, freehandPath);
					// Move back, otherwise everything is shifted
					graphics.TranslateTransform(-Left, -Top);
				}
			}
		}

		/// <summary>
		///     Draw a selectionborder around the freehand path
		/// </summary>
		/// <param name="graphics"></param>
		/// <param name="linePen"></param>
		protected void DrawSelectionBorder(Graphics graphics, Pen linePen)
		{
			using (var selectionPen = (Pen) linePen.Clone())
			{
				using (var selectionPath = (GraphicsPath) freehandPath.Clone())
				{
=======
		public override void Draw(Graphics graphics, RenderMode renderMode) {
		    graphics.SmoothingMode = SmoothingMode.HighQuality;
			graphics.InterpolationMode = InterpolationMode.HighQualityBicubic;
			graphics.CompositingQuality = CompositingQuality.HighQuality;
			graphics.PixelOffsetMode = PixelOffsetMode.HighQuality;
			
			int lineThickness = GetFieldValueAsInt(FieldType.LINE_THICKNESS);
			Color lineColor = GetFieldValueAsColor(FieldType.LINE_COLOR);
			using (var pen = new Pen(lineColor)) {
				pen.Width = lineThickness;
			    if (!(pen.Width > 0))
			    {
			        return;
			    }
			    // Make sure the lines are nicely rounded
			    pen.EndCap = LineCap.Round;
			    pen.StartCap = LineCap.Round;
			    pen.LineJoin = LineJoin.Round;
			    // Move to where we need to draw
			    graphics.TranslateTransform(Left, Top);
			    lock (_freehandPathLock)
			    {
			        if (isRecalculated && Selected && renderMode == RenderMode.EDIT)
			        {
			            DrawSelectionBorder(graphics, pen, freehandPath);
			        }
			        graphics.DrawPath(pen, freehandPath);
			    }

                // Move back, otherwise everything is shifted
                graphics.TranslateTransform(-Left,-Top);
			}
		}

        /// <summary>
        /// Draw a selectionborder around the freehand path
        /// </summary>
        /// <param name="graphics">Graphics</param>
        /// <param name="linePen">Pen</param>
        /// <param name="path">GraphicsPath</param>
        protected static void DrawSelectionBorder(Graphics graphics, Pen linePen, GraphicsPath path) {
			using (var selectionPen = (Pen) linePen.Clone()) {
				using (var selectionPath = (GraphicsPath)path.Clone()) {
>>>>>>> c2414cf0
					selectionPen.Width += 5;
					selectionPen.Color = Color.FromArgb(120, Color.LightSeaGreen);
					graphics.DrawPath(selectionPen, selectionPath);
					selectionPath.Widen(selectionPen);
					selectionPen.DashPattern = new float[] {2, 2};
					selectionPen.Color = Color.LightSeaGreen;
					selectionPen.Width = 1;
					graphics.DrawPath(selectionPen, selectionPath);
				}
			}
		}

<<<<<<< HEAD
		/// <summary>
		///     FreehandContainer are regarded equal if they are of the same type and their paths are equal.
		/// </summary>
		/// <param name="obj"></param>
		/// <returns></returns>
		public override bool Equals(object obj)
		{
			var ret = false;
			if (obj != null && GetType() == obj.GetType())
			{
				var other = obj as FreehandContainer;
				if (other != null && freehandPath.Equals(other.freehandPath))
				{
					ret = true;
				}
			}
			return ret;
		}

		public override int GetHashCode()
		{
			return freehandPath.GetHashCode();
		}

		public override bool ClickableAt(int x, int y)
		{
			var returnValue = base.ClickableAt(x, y);
			if (returnValue)
			{
				var lineThickness = GetFieldValueAsInt(FieldType.LINE_THICKNESS);
				using (var pen = new Pen(Color.White))
				{
					pen.Width = lineThickness + 10;
					returnValue = freehandPath.IsOutlineVisible(x - Left, y - Top, pen);
				}
=======
        /// <summary>
        /// FreehandContainer are regarded equal if they are of the same type and their paths are equal.
        /// </summary>
        /// <param name="obj">object</param>
        /// <returns>bool</returns>
        public override bool Equals(object obj) {
			bool ret = false;
            if (obj == null || GetType() != obj.GetType())
            {
                return false;
            }
            var other = obj as FreehandContainer;
            if (other != null && Equals(freehandPath, other.freehandPath)) {
                ret = true;
            }
            return ret;
		}

		public override int GetHashCode() {
		    lock (_freehandPathLock)
		    {
		        return freehandPath?.GetHashCode() ?? 0;
		    }
		}

		public override bool ClickableAt(int x, int y) {
			bool returnValue = base.ClickableAt(x, y);
			if (returnValue) {
				int lineThickness = GetFieldValueAsInt(FieldType.LINE_THICKNESS);
				using (var pen = new Pen(Color.White)) {
					pen.Width = lineThickness + 10;
				    lock (_freehandPathLock)
				    {
				        returnValue = freehandPath.IsOutlineVisible(x - Left, y - Top, pen);
                    }
                }
>>>>>>> c2414cf0
			}
			return returnValue;
		}
	}
}<|MERGE_RESOLUTION|>--- conflicted
+++ resolved
@@ -1,441 +1,284 @@
-﻿#region Greenshot GNU General Public License
-
-// Greenshot - a free and open source screenshot tool
-// Copyright (C) 2007-2017 Thomas Braun, Jens Klingen, Robin Krom
-// 
-// For more information see: http://getgreenshot.org/
-// The Greenshot project is hosted on GitHub https://github.com/greenshot/greenshot
-// 
-// This program is free software: you can redistribute it and/or modify
-// it under the terms of the GNU General Public License as published by
-// the Free Software Foundation, either version 1 of the License, or
-// (at your option) any later version.
-// 
-// This program is distributed in the hope that it will be useful,
-// but WITHOUT ANY WARRANTY; without even the implied warranty of
-// MERCHANTABILITY or FITNESS FOR A PARTICULAR PURPOSE.  See the
-// GNU General Public License for more details.
-// 
-// You should have received a copy of the GNU General Public License
-// along with this program.  If not, see <http://www.gnu.org/licenses/>.
-
-#endregion
-
-#region Usings
-
-using System;
-using System.Collections.Generic;
-using System.Drawing;
-using System.Drawing.Drawing2D;
-using System.Runtime.Serialization;
-using Greenshot.Drawing.Fields;
-using Greenshot.Helpers;
-using GreenshotPlugin.Interfaces.Drawing;
-
-#endregion
-
-namespace Greenshot.Drawing
-{
-	/// <summary>
-	///     Description of PathContainer.
-	/// </summary>
-<<<<<<< HEAD
-	[Serializable]
-	public class FreehandContainer : DrawableContainer
-	{
-		private static readonly float[] PointOffset = {0.5f, 0.25f, 0.75f};
-=======
-	[Serializable] 
-	public class FreehandContainer : DrawableContainer {
-		private static readonly float [] PointOffset = {0.5f, 0.25f, 0.75f};
-
-        [NonSerialized]
-        private readonly object _freehandPathLock = new object();
-
-        [NonSerialized]
-		private GraphicsPath freehandPath = new GraphicsPath();
-		private Rectangle myBounds = Rectangle.Empty;
-		private Point lastMouse = Point.Empty;
->>>>>>> c2414cf0
-		private readonly List<Point> capturePoints = new List<Point>();
-
-		[NonSerialized] private GraphicsPath freehandPath = new GraphicsPath();
-
-		private bool isRecalculated;
-		private Point lastMouse = Point.Empty;
-		private Rectangle myBounds = Rectangle.Empty;
-
-		/// <summary>
-		///     Constructor
-		/// </summary>
-		public FreehandContainer(Surface parent) : base(parent)
-		{
-			Width = parent.Width;
-			Height = parent.Height;
-			Top = 0;
-			Left = 0;
-		}
-
-		/// <summary>
-		///     Get the bounds in which we have something drawn, plus safety margin, these are not the normal bounds...
-		/// </summary>
-		public override Rectangle DrawingBounds
-		{
-			get
-			{
-				if (!myBounds.IsEmpty)
-				{
-					var lineThickness = Math.Max(10, GetFieldValueAsInt(FieldType.LINE_THICKNESS));
-					var safetymargin = 10;
-					return new Rectangle(myBounds.Left + Left - (safetymargin + lineThickness), myBounds.Top + Top - (safetymargin + lineThickness),
-						myBounds.Width + 2 * (lineThickness + safetymargin), myBounds.Height + 2 * (lineThickness + safetymargin));
-				}
-				return new Rectangle(0, 0, _parent?.Width ?? 0, _parent?.Height ?? 0);
-			}
-		}
-
-		protected override void InitializeFields()
-		{
-			AddField(GetType(), FieldType.LINE_THICKNESS, 3);
-			AddField(GetType(), FieldType.LINE_COLOR, Color.Red);
-		}
-
-		public override void Transform(Matrix matrix)
-		{
-			var points = capturePoints.ToArray();
-
-			matrix.TransformPoints(points);
-			capturePoints.Clear();
-			capturePoints.AddRange(points);
-			RecalculatePath();
-		}
-
-		protected override void OnDeserialized(StreamingContext context)
-		{
-			RecalculatePath();
-		}
-
-		/// <summary>
-		///     This Dispose is called from the Dispose and the Destructor.
-		/// </summary>
-		/// <param name="disposing">When disposing==true all non-managed resources should be freed too!</param>
-		protected override void Dispose(bool disposing)
-		{
-			base.Dispose(disposing);
-			if (disposing)
-			{
-				freehandPath?.Dispose();
-			}
-			freehandPath = null;
-		}
-
-		/// <summary>
-		///     Called from Surface (the parent) when the drawing begins (mouse-down)
-		/// </summary>
-		/// <returns>true if the surface doesn't need to handle the event</returns>
-		public override bool HandleMouseDown(int mouseX, int mouseY)
-		{
-			lastMouse = new Point(mouseX, mouseY);
-			capturePoints.Add(lastMouse);
-			return true;
-		}
-
-		/// <summary>
-		///     Called from Surface (the parent) if a mouse move is made while drawing
-		/// </summary>
-		/// <returns>true if the surface doesn't need to handle the event</returns>
-		public override bool HandleMouseMove(int mouseX, int mouseY)
-		{
-			var previousPoint = capturePoints[capturePoints.Count - 1];
-
-			if (GeometryHelper.Distance2D(previousPoint.X, previousPoint.Y, mouseX, mouseY) >= 2 * EditorConfig.FreehandSensitivity)
-			{
-				capturePoints.Add(new Point(mouseX, mouseY));
-			}
-<<<<<<< HEAD
-			if (GeometryHelper.Distance2D(lastMouse.X, lastMouse.Y, mouseX, mouseY) >= EditorConfig.FreehandSensitivity)
-			{
-				//path.AddCurve(new Point[]{lastMouse, new Point(mouseX, mouseY)});
-				freehandPath.AddLine(lastMouse, new Point(mouseX, mouseY));
-				lastMouse = new Point(mouseX, mouseY);
-				// Only re-calculate the bounds & redraw when we added something to the path
-				myBounds = Rectangle.Round(freehandPath.GetBounds());
-				Invalidate();
-			}
-			return true;
-=======
-		    if (GeometryHelper.Distance2D(lastMouse.X, lastMouse.Y, mouseX, mouseY) < EditorConfig.FreehandSensitivity)
-		    {
-		        return true;
-		    }
-		    //path.AddCurve(new Point[]{lastMouse, new Point(mouseX, mouseY)});
-		    lastMouse = new Point(mouseX, mouseY);
-		    lock (_freehandPathLock)
-		    {
-		        freehandPath.AddLine(lastMouse, new Point(mouseX, mouseY));
-		        // Only re-calculate the bounds & redraw when we added something to the path
-		        myBounds = Rectangle.Round(freehandPath.GetBounds());
-		    }
-
-		    Invalidate();
-		    return true;
->>>>>>> c2414cf0
-		}
-
-		/// <summary>
-		///     Called when the surface finishes drawing the element
-		/// </summary>
-		public override void HandleMouseUp(int mouseX, int mouseY)
-		{
-			// Make sure we don't loose the ending point
-			if (GeometryHelper.Distance2D(lastMouse.X, lastMouse.Y, mouseX, mouseY) >= EditorConfig.FreehandSensitivity)
-			{
-				capturePoints.Add(new Point(mouseX, mouseY));
-			}
-			RecalculatePath();
-		}
-
-		/// <summary>
-		///     Here we recalculate the freehand path by smoothing out the lines with Beziers.
-		/// </summary>
-<<<<<<< HEAD
-		private void RecalculatePath()
-		{
-			isRecalculated = true;
-			// Dispose the previous path, if we have one
-			freehandPath?.Dispose();
-			freehandPath = new GraphicsPath();
-
-			// Here we can put some cleanup... like losing all the uninteresting  points.
-			if (capturePoints.Count >= 3)
-			{
-				var index = 0;
-				while ((capturePoints.Count - 1) % 3 != 0)
-				{
-					// duplicate points, first at 50% than 25% than 75%
-					capturePoints.Insert((int) (capturePoints.Count * PointOffset[index]), capturePoints[(int) (capturePoints.Count * PointOffset[index++])]);
-				}
-				freehandPath.AddBeziers(capturePoints.ToArray());
-			}
-			else if (capturePoints.Count == 2)
-			{
-				freehandPath.AddLine(capturePoints[0], capturePoints[1]);
-			}
-=======
-		private void RecalculatePath() {
-		    lock (_freehandPathLock)
-		    {
-		        isRecalculated = true;
-		        // Dispose the previous path, if we have one
-		        freehandPath?.Dispose();
-		        freehandPath = new GraphicsPath();
-
-		        // Here we can put some cleanup... like losing all the uninteresting  points.
-		        if (capturePoints.Count >= 3)
-		        {
-		            int index = 0;
-		            while ((capturePoints.Count - 1) % 3 != 0)
-		            {
-		                // duplicate points, first at 50% than 25% than 75%
-		                capturePoints.Insert((int)(capturePoints.Count * PointOffset[index]), capturePoints[(int)(capturePoints.Count * PointOffset[index++])]);
-		            }
-		            freehandPath.AddBeziers(capturePoints.ToArray());
-		        }
-		        else if (capturePoints.Count == 2)
-		        {
-		            freehandPath.AddLine(capturePoints[0], capturePoints[1]);
-		        }
-
-		        // Recalculate the bounds
-		        myBounds = Rectangle.Round(freehandPath.GetBounds());
-
-            }
->>>>>>> c2414cf0
-
-		}
-
-		/// <summary>
-		///     Do the drawing of the freehand "stroke"
-		/// </summary>
-		/// <param name="graphics"></param>
-		/// <param name="renderMode"></param>
-<<<<<<< HEAD
-		public override void Draw(Graphics graphics, RenderMode renderMode)
-		{
-			graphics.SmoothingMode = SmoothingMode.HighQuality;
-			graphics.InterpolationMode = InterpolationMode.HighQualityBicubic;
-			graphics.CompositingQuality = CompositingQuality.HighQuality;
-			graphics.PixelOffsetMode = PixelOffsetMode.HighQuality;
-
-			var lineThickness = GetFieldValueAsInt(FieldType.LINE_THICKNESS);
-			var lineColor = GetFieldValueAsColor(FieldType.LINE_COLOR);
-			using (var pen = new Pen(lineColor))
-			{
-				pen.Width = lineThickness;
-				if (pen.Width > 0)
-				{
-					// Make sure the lines are nicely rounded
-					pen.EndCap = LineCap.Round;
-					pen.StartCap = LineCap.Round;
-					pen.LineJoin = LineJoin.Round;
-
-					// Move to where we need to draw
-					graphics.TranslateTransform(Left, Top);
-					if (isRecalculated && Selected && renderMode == RenderMode.EDIT)
-					{
-						DrawSelectionBorder(graphics, pen);
-					}
-					graphics.DrawPath(pen, freehandPath);
-					// Move back, otherwise everything is shifted
-					graphics.TranslateTransform(-Left, -Top);
-				}
-			}
-		}
-
-		/// <summary>
-		///     Draw a selectionborder around the freehand path
-		/// </summary>
-		/// <param name="graphics"></param>
-		/// <param name="linePen"></param>
-		protected void DrawSelectionBorder(Graphics graphics, Pen linePen)
-		{
-			using (var selectionPen = (Pen) linePen.Clone())
-			{
-				using (var selectionPath = (GraphicsPath) freehandPath.Clone())
-				{
-=======
-		public override void Draw(Graphics graphics, RenderMode renderMode) {
-		    graphics.SmoothingMode = SmoothingMode.HighQuality;
-			graphics.InterpolationMode = InterpolationMode.HighQualityBicubic;
-			graphics.CompositingQuality = CompositingQuality.HighQuality;
-			graphics.PixelOffsetMode = PixelOffsetMode.HighQuality;
-			
-			int lineThickness = GetFieldValueAsInt(FieldType.LINE_THICKNESS);
-			Color lineColor = GetFieldValueAsColor(FieldType.LINE_COLOR);
-			using (var pen = new Pen(lineColor)) {
-				pen.Width = lineThickness;
-			    if (!(pen.Width > 0))
-			    {
-			        return;
-			    }
-			    // Make sure the lines are nicely rounded
-			    pen.EndCap = LineCap.Round;
-			    pen.StartCap = LineCap.Round;
-			    pen.LineJoin = LineJoin.Round;
-			    // Move to where we need to draw
-			    graphics.TranslateTransform(Left, Top);
-			    lock (_freehandPathLock)
-			    {
-			        if (isRecalculated && Selected && renderMode == RenderMode.EDIT)
-			        {
-			            DrawSelectionBorder(graphics, pen, freehandPath);
-			        }
-			        graphics.DrawPath(pen, freehandPath);
-			    }
-
-                // Move back, otherwise everything is shifted
-                graphics.TranslateTransform(-Left,-Top);
-			}
-		}
-
-        /// <summary>
-        /// Draw a selectionborder around the freehand path
-        /// </summary>
-        /// <param name="graphics">Graphics</param>
-        /// <param name="linePen">Pen</param>
-        /// <param name="path">GraphicsPath</param>
-        protected static void DrawSelectionBorder(Graphics graphics, Pen linePen, GraphicsPath path) {
-			using (var selectionPen = (Pen) linePen.Clone()) {
-				using (var selectionPath = (GraphicsPath)path.Clone()) {
->>>>>>> c2414cf0
-					selectionPen.Width += 5;
-					selectionPen.Color = Color.FromArgb(120, Color.LightSeaGreen);
-					graphics.DrawPath(selectionPen, selectionPath);
-					selectionPath.Widen(selectionPen);
-					selectionPen.DashPattern = new float[] {2, 2};
-					selectionPen.Color = Color.LightSeaGreen;
-					selectionPen.Width = 1;
-					graphics.DrawPath(selectionPen, selectionPath);
-				}
-			}
-		}
-
-<<<<<<< HEAD
-		/// <summary>
-		///     FreehandContainer are regarded equal if they are of the same type and their paths are equal.
-		/// </summary>
-		/// <param name="obj"></param>
-		/// <returns></returns>
-		public override bool Equals(object obj)
-		{
-			var ret = false;
-			if (obj != null && GetType() == obj.GetType())
-			{
-				var other = obj as FreehandContainer;
-				if (other != null && freehandPath.Equals(other.freehandPath))
-				{
-					ret = true;
-				}
-			}
-			return ret;
-		}
-
-		public override int GetHashCode()
-		{
-			return freehandPath.GetHashCode();
-		}
-
-		public override bool ClickableAt(int x, int y)
-		{
-			var returnValue = base.ClickableAt(x, y);
-			if (returnValue)
-			{
-				var lineThickness = GetFieldValueAsInt(FieldType.LINE_THICKNESS);
-				using (var pen = new Pen(Color.White))
-				{
-					pen.Width = lineThickness + 10;
-					returnValue = freehandPath.IsOutlineVisible(x - Left, y - Top, pen);
-				}
-=======
-        /// <summary>
-        /// FreehandContainer are regarded equal if they are of the same type and their paths are equal.
-        /// </summary>
-        /// <param name="obj">object</param>
-        /// <returns>bool</returns>
-        public override bool Equals(object obj) {
-			bool ret = false;
-            if (obj == null || GetType() != obj.GetType())
-            {
-                return false;
-            }
-            var other = obj as FreehandContainer;
-            if (other != null && Equals(freehandPath, other.freehandPath)) {
-                ret = true;
-            }
-            return ret;
-		}
-
-		public override int GetHashCode() {
-		    lock (_freehandPathLock)
-		    {
-		        return freehandPath?.GetHashCode() ?? 0;
-		    }
-		}
-
-		public override bool ClickableAt(int x, int y) {
-			bool returnValue = base.ClickableAt(x, y);
-			if (returnValue) {
-				int lineThickness = GetFieldValueAsInt(FieldType.LINE_THICKNESS);
-				using (var pen = new Pen(Color.White)) {
-					pen.Width = lineThickness + 10;
-				    lock (_freehandPathLock)
-				    {
-				        returnValue = freehandPath.IsOutlineVisible(x - Left, y - Top, pen);
-                    }
-                }
->>>>>>> c2414cf0
-			}
-			return returnValue;
-		}
-	}
-}+﻿/*
+ * Greenshot - a free and open source screenshot tool
+ * Copyright (C) 2007-2016 Thomas Braun, Jens Klingen, Robin Krom
+ * 
+ * For more information see: http://getgreenshot.org/
+ * The Greenshot project is hosted on GitHub https://github.com/greenshot/greenshot
+ * 
+ * This program is free software: you can redistribute it and/or modify
+ * it under the terms of the GNU General Public License as published by
+ * the Free Software Foundation, either version 1 of the License, or
+ * (at your option) any later version.
+ * 
+ * This program is distributed in the hope that it will be useful,
+ * but WITHOUT ANY WARRANTY; without even the implied warranty of
+ * MERCHANTABILITY or FITNESS FOR A PARTICULAR PURPOSE.  See the
+ * GNU General Public License for more details.
+ * 
+ * You should have received a copy of the GNU General Public License
+ * along with this program.  If not, see <http://www.gnu.org/licenses/>.
+ */
+
+using Greenshot.Drawing.Fields;
+using Greenshot.Helpers;
+using System;
+using System.Collections.Generic;
+using System.Drawing;
+using System.Drawing.Drawing2D;
+using System.Runtime.Serialization;
+using GreenshotPlugin.Interfaces.Drawing;
+
+namespace Greenshot.Drawing {
+	/// <summary>
+	/// Description of PathContainer.
+	/// </summary>
+	[Serializable] 
+	public class FreehandContainer : DrawableContainer {
+		private static readonly float [] PointOffset = {0.5f, 0.25f, 0.75f};
+
+		[NonSerialized]
+		private readonly object _freehandPathLock = new object();
+		private Rectangle myBounds = Rectangle.Empty;
+		private Point lastMouse = Point.Empty;
+		private readonly List<Point> capturePoints = new List<Point>();
+		[NonSerialized] private GraphicsPath freehandPath = new GraphicsPath();
+		private bool isRecalculated;
+		
+		/// <summary>
+		/// Constructor
+		/// </summary>
+		public FreehandContainer(Surface parent) : base(parent) {
+			Width = parent.Width;
+			Height = parent.Height;
+			Top = 0;
+			Left = 0;
+		}
+
+		protected override void InitializeFields() {
+			AddField(GetType(), FieldType.LINE_THICKNESS, 3);
+			AddField(GetType(), FieldType.LINE_COLOR, Color.Red);
+		}
+
+		public override void Transform(Matrix matrix) {
+			Point[] points = capturePoints.ToArray();
+
+			matrix.TransformPoints(points);
+			capturePoints.Clear();
+			capturePoints.AddRange(points);
+			RecalculatePath();
+		}
+		
+		protected override void OnDeserialized(StreamingContext context) {
+			RecalculatePath();
+		}
+
+		/// <summary>
+		/// This Dispose is called from the Dispose and the Destructor.
+		/// </summary>
+		/// <param name="disposing">When disposing==true all non-managed resources should be freed too!</param>
+		protected override void Dispose(bool disposing) {
+			base.Dispose(disposing);
+			if (disposing)
+			{
+				freehandPath?.Dispose();
+			}
+			freehandPath = null;
+		}
+		
+		/// <summary>
+		/// Called from Surface (the parent) when the drawing begins (mouse-down)
+		/// </summary>
+		/// <returns>true if the surface doesn't need to handle the event</returns>
+		public override bool HandleMouseDown(int mouseX, int mouseY) {
+			lastMouse = new Point(mouseX, mouseY);
+			capturePoints.Add(lastMouse);
+			return true;
+		}
+
+		/// <summary>
+		/// Called from Surface (the parent) if a mouse move is made while drawing
+		/// </summary>
+		/// <returns>true if the surface doesn't need to handle the event</returns>
+		public override bool HandleMouseMove(int mouseX, int mouseY) {
+			Point previousPoint = capturePoints[capturePoints.Count-1];
+
+			if (GeometryHelper.Distance2D(previousPoint.X, previousPoint.Y, mouseX, mouseY) >= 2*EditorConfig.FreehandSensitivity) {
+				capturePoints.Add(new Point(mouseX, mouseY));
+			}
+		    if (GeometryHelper.Distance2D(lastMouse.X, lastMouse.Y, mouseX, mouseY) < EditorConfig.FreehandSensitivity)
+		    {
+		        return true;
+		    }
+		    //path.AddCurve(new Point[]{lastMouse, new Point(mouseX, mouseY)});
+		    lastMouse = new Point(mouseX, mouseY);
+		    lock (_freehandPathLock)
+		    {
+		        freehandPath.AddLine(lastMouse, new Point(mouseX, mouseY));
+		        // Only re-calculate the bounds & redraw when we added something to the path
+		        myBounds = Rectangle.Round(freehandPath.GetBounds());
+		    }
+
+		    Invalidate();
+		    return true;
+		}
+
+		/// <summary>
+		/// Called when the surface finishes drawing the element
+		/// </summary>
+		public override void HandleMouseUp(int mouseX, int mouseY) {
+			// Make sure we don't loose the ending point
+			if (GeometryHelper.Distance2D(lastMouse.X, lastMouse.Y, mouseX, mouseY) >= EditorConfig.FreehandSensitivity) {
+				capturePoints.Add(new Point(mouseX, mouseY));
+			}
+			RecalculatePath();
+		}
+		
+		/// <summary>
+		/// Here we recalculate the freehand path by smoothing out the lines with Beziers.
+		/// </summary>
+		private void RecalculatePath() {
+		    lock (_freehandPathLock)
+		    {
+		        isRecalculated = true;
+		        // Dispose the previous path, if we have one
+		        freehandPath?.Dispose();
+		        freehandPath = new GraphicsPath();
+
+		        // Here we can put some cleanup... like losing all the uninteresting  points.
+		        if (capturePoints.Count >= 3)
+		        {
+		            int index = 0;
+		            while ((capturePoints.Count - 1) % 3 != 0)
+		            {
+		                // duplicate points, first at 50% than 25% than 75%
+		                capturePoints.Insert((int)(capturePoints.Count * PointOffset[index]), capturePoints[(int)(capturePoints.Count * PointOffset[index++])]);
+		            }
+		            freehandPath.AddBeziers(capturePoints.ToArray());
+		        }
+		        else if (capturePoints.Count == 2)
+		        {
+		            freehandPath.AddLine(capturePoints[0], capturePoints[1]);
+		        }
+
+		        // Recalculate the bounds
+		        myBounds = Rectangle.Round(freehandPath.GetBounds());
+
+            }
+
+		}
+
+		/// <summary>
+		/// Do the drawing of the freehand "stroke"
+		/// </summary>
+		/// <param name="graphics"></param>
+		/// <param name="renderMode"></param>
+		public override void Draw(Graphics graphics, RenderMode renderMode) {
+		    graphics.SmoothingMode = SmoothingMode.HighQuality;
+			graphics.InterpolationMode = InterpolationMode.HighQualityBicubic;
+			graphics.CompositingQuality = CompositingQuality.HighQuality;
+			graphics.PixelOffsetMode = PixelOffsetMode.HighQuality;
+			
+			int lineThickness = GetFieldValueAsInt(FieldType.LINE_THICKNESS);
+			Color lineColor = GetFieldValueAsColor(FieldType.LINE_COLOR);
+			using (var pen = new Pen(lineColor)) {
+				pen.Width = lineThickness;
+			    if (!(pen.Width > 0))
+			    {
+			        return;
+			    }
+			    // Make sure the lines are nicely rounded
+			    pen.EndCap = LineCap.Round;
+			    pen.StartCap = LineCap.Round;
+			    pen.LineJoin = LineJoin.Round;
+			    // Move to where we need to draw
+			    graphics.TranslateTransform(Left, Top);
+			    lock (_freehandPathLock)
+			    {
+			        if (isRecalculated && Selected && renderMode == RenderMode.EDIT)
+			        {
+			            DrawSelectionBorder(graphics, pen, freehandPath);
+			        }
+			        graphics.DrawPath(pen, freehandPath);
+			    }
+
+                // Move back, otherwise everything is shifted
+                graphics.TranslateTransform(-Left,-Top);
+			}
+		}
+
+        /// <summary>
+        /// Draw a selectionborder around the freehand path
+        /// </summary>
+        /// <param name="graphics">Graphics</param>
+        /// <param name="linePen">Pen</param>
+        /// <param name="path">GraphicsPath</param>
+        protected static void DrawSelectionBorder(Graphics graphics, Pen linePen, GraphicsPath path) {
+			using (var selectionPen = (Pen) linePen.Clone()) {
+				using (var selectionPath = (GraphicsPath)path.Clone()) {
+					selectionPen.Width += 5;
+					selectionPen.Color = Color.FromArgb(120, Color.LightSeaGreen);
+					graphics.DrawPath(selectionPen, selectionPath);
+					selectionPath.Widen(selectionPen);
+					selectionPen.DashPattern = new float[]{2,2};
+					selectionPen.Color = Color.LightSeaGreen;
+					selectionPen.Width = 1;
+					graphics.DrawPath(selectionPen, selectionPath);
+				}
+			}
+		}
+		
+		/// <summary>
+		/// Get the bounds in which we have something drawn, plus safety margin, these are not the normal bounds...
+		/// </summary>
+		public override Rectangle DrawingBounds {
+			get {
+				if (!myBounds.IsEmpty) {
+					int lineThickness = Math.Max(10, GetFieldValueAsInt(FieldType.LINE_THICKNESS));
+					int safetymargin = 10;
+					return new Rectangle(myBounds.Left + Left - (safetymargin+lineThickness), myBounds.Top + Top - (safetymargin+lineThickness), myBounds.Width + 2*(lineThickness+safetymargin), myBounds.Height + 2*(lineThickness+safetymargin));
+				}
+				return new Rectangle(0, 0, _parent?.Width??0, _parent?.Height?? 0);
+			}
+		}
+
+        /// <summary>
+        /// FreehandContainer are regarded equal if they are of the same type and their paths are equal.
+        /// </summary>
+        /// <param name="obj">object</param>
+        /// <returns>bool</returns>
+        public override bool Equals(object obj) {
+			bool ret = false;
+            if (obj == null || GetType() != obj.GetType())
+            {
+                return false;
+            }
+            var other = obj as FreehandContainer;
+            if (other != null && Equals(freehandPath, other.freehandPath)) {
+                ret = true;
+            }
+            return ret;
+		}
+
+		public override int GetHashCode() {
+		    lock (_freehandPathLock)
+		    {
+		        return freehandPath?.GetHashCode() ?? 0;
+		    }
+		}
+
+		public override bool ClickableAt(int x, int y) {
+			bool returnValue = base.ClickableAt(x, y);
+			if (returnValue) {
+				int lineThickness = GetFieldValueAsInt(FieldType.LINE_THICKNESS);
+				using (var pen = new Pen(Color.White)) {
+					pen.Width = lineThickness + 10;
+				    lock (_freehandPathLock)
+				    {
+				        returnValue = freehandPath.IsOutlineVisible(x - Left, y - Top, pen);
+                    }
+                }
+			}
+			return returnValue;
+		}
+	}
+}