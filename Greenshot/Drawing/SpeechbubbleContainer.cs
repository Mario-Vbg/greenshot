﻿/*
 * Greenshot - a free and open source screenshot tool
 * Copyright (C) 2007-2012  Thomas Braun, Jens Klingen, Robin Krom
 * 
 * For more information see: http://getgreenshot.org/
 * The Greenshot project is hosted on Sourceforge: http://sourceforge.net/projects/greenshot/
 * 
 * This program is free software: you can redistribute it and/or modify
 * it under the terms of the GNU General Public License as published by
 * the Free Software Foundation, either version 1 of the License, or
 * (at your option) any later version.
 * 
 * This program is distributed in the hope that it will be useful,
 * but WITHOUT ANY WARRANTY; without even the implied warranty of
 * MERCHANTABILITY or FITNESS FOR A PARTICULAR PURPOSE.  See the
 * GNU General Public License for more details.
 * 
 * You should have received a copy of the GNU General Public License
 * along with this program.  If not, see <http://www.gnu.org/licenses/>.
 */

using Greenshot.Drawing.Fields;
using Greenshot.Helpers;
using Greenshot.Plugin.Drawing;
using System;
using System.Drawing;
using System.Drawing.Drawing2D;
using System.Drawing.Text;
using System.Runtime.Serialization;

namespace Greenshot.Drawing
{
	/// <summary>
	/// Description of SpeechbubbleContainer.
	/// </summary>
	[Serializable]
	public class SpeechbubbleContainer : TextContainer {

		private Point _initialGripperPoint;

		#region TargetGripper serializing code
		// Only used for serializing the TargetGripper location
		private Point _storedTargetGripperLocation;

		/// <summary>
		/// Store the current location of the target gripper
		/// </summary>
		/// <param name="context"></param>
		[OnSerializing]
		private void SetValuesOnSerializing(StreamingContext context) {
			if (TargetGripper != null) {
				_storedTargetGripperLocation = TargetGripper.Location;
			}
		}

		/// <summary>
		/// Restore the target gripper
		/// </summary>
		/// <param name="context"></param>
		protected override void OnDeserialized(StreamingContext context)
		{
			InitTargetGripper(Color.Green, _storedTargetGripperLocation);
		}
		#endregion

		public SpeechbubbleContainer(Surface parent)
			: base(parent) {
		}

		/// <summary>
		/// We set our own field values
		/// </summary>
		protected override void InitializeFields() {
			AddField(GetType(), FieldType.LINE_THICKNESS, 2);
			AddField(GetType(), FieldType.LINE_COLOR, Color.Blue);
			AddField(GetType(), FieldType.SHADOW, false);
			AddField(GetType(), FieldType.FONT_ITALIC, false);
			AddField(GetType(), FieldType.FONT_BOLD, true);
			AddField(GetType(), FieldType.FILL_COLOR, Color.White);
			AddField(GetType(), FieldType.FONT_FAMILY, FontFamily.GenericSansSerif.Name);
			AddField(GetType(), FieldType.FONT_SIZE, 20f);
			AddField(GetType(), FieldType.TEXT_HORIZONTAL_ALIGNMENT, StringAlignment.Center);
			AddField(GetType(), FieldType.TEXT_VERTICAL_ALIGNMENT, StringAlignment.Center);
		}

		/// <summary>
		/// Called from Surface (the _parent) when the drawing begins (mouse-down)
		/// </summary>
		/// <returns>true if the surface doesn't need to handle the event</returns>
		public override bool HandleMouseDown(int mouseX, int mouseY) {
			if (TargetGripper == null) {
				_initialGripperPoint = new Point(mouseX, mouseY);
				InitTargetGripper(Color.Green, new Point(mouseX, mouseY));
			}
			return base.HandleMouseDown(mouseX, mouseY);
		}

		/// <summary>
		/// Overriding the HandleMouseMove will help us to make sure the tail is always visible.
		/// Should fix BUG-1682
		/// </summary>
		/// <param name="x"></param>
		/// <param name="y"></param>
		/// <returns>base.HandleMouseMove</returns>
		public override bool HandleMouseMove(int x, int y) {
			bool returnValue = base.HandleMouseMove(x, y);

			bool leftAligned = _boundsAfterResize.Right - _boundsAfterResize.Left >= 0;
			bool topAligned = _boundsAfterResize.Bottom - _boundsAfterResize.Top >= 0;

			int xOffset = leftAligned ? -20 : 20;
			int yOffset = topAligned ? -20 : 20;

			Point newGripperLocation = _initialGripperPoint;
			newGripperLocation.Offset(xOffset, yOffset);
			
			if (TargetGripper.Location != newGripperLocation) {
				Invalidate();
				TargetGripper.Location = newGripperLocation;
				Invalidate();
			}
			return returnValue;
		}

		/// <summary>
		/// The DrawingBound should be so close as possible to the shape, so we don't invalidate to much.
		/// </summary>
		public override Rectangle DrawingBounds {
			get {
				if (Status != EditStatus.UNDRAWN) {
					int lineThickness = GetFieldValueAsInt(FieldType.LINE_THICKNESS);
					Color lineColor = GetFieldValueAsColor(FieldType.LINE_COLOR);
					bool shadow = GetFieldValueAsBool(FieldType.SHADOW);
					using (Pen pen = new Pen(lineColor, lineThickness)) {
						int inflateValue = lineThickness + 2 + (shadow ? 6 : 0);
						using (GraphicsPath tailPath = CreateTail()) {
							return Rectangle.Inflate(Rectangle.Union(Rectangle.Round(tailPath.GetBounds(new Matrix(), pen)), GuiRectangle.GetGuiRectangle(Left, Top, Width, Height)), inflateValue, inflateValue);
						}
					}
				}
				return Rectangle.Empty;
			}
		}

		/// <summary>
		/// Helper method to create the bubble GraphicsPath, so we can also calculate the bounds
		/// </summary>
		/// <param name="lineThickness"></param>
		/// <returns></returns>
		private GraphicsPath CreateBubble(int lineThickness) {
			GraphicsPath bubble = new GraphicsPath();
			Rectangle rect = GuiRectangle.GetGuiRectangle(Left, Top, Width, Height);

			Rectangle bubbleRect = GuiRectangle.GetGuiRectangle(0, 0, rect.Width, rect.Height);
			// adapt corner radius to small rectangle dimensions
			int smallerSideLength = Math.Min(bubbleRect.Width, bubbleRect.Height);
			int cornerRadius = Math.Min(30, smallerSideLength / 2 - lineThickness);
			if (cornerRadius > 0) {
				bubble.AddArc(bubbleRect.X, bubbleRect.Y, cornerRadius, cornerRadius, 180, 90);
				bubble.AddArc(bubbleRect.X + bubbleRect.Width - cornerRadius, bubbleRect.Y, cornerRadius, cornerRadius, 270, 90);
				bubble.AddArc(bubbleRect.X + bubbleRect.Width - cornerRadius, bubbleRect.Y + bubbleRect.Height - cornerRadius, cornerRadius, cornerRadius, 0, 90);
				bubble.AddArc(bubbleRect.X, bubbleRect.Y + bubbleRect.Height - cornerRadius, cornerRadius, cornerRadius, 90, 90);
			} else {
				bubble.AddRectangle(bubbleRect);
			}
			bubble.CloseAllFigures();
			using (Matrix bubbleMatrix = new Matrix()) {
				bubbleMatrix.Translate(rect.Left, rect.Top);
				bubble.Transform(bubbleMatrix);
			}
			return bubble;
		}

		/// <summary>
		/// Helper method to create the tail of the bubble, so we can also calculate the bounds
		/// </summary>
		/// <returns></returns>
		private GraphicsPath CreateTail() {
			Rectangle rect = GuiRectangle.GetGuiRectangle(Left, Top, Width, Height);

<<<<<<< HEAD
			int tailLength = GeometryHelper.Distance2D(rect.Left + rect.Width / 2, rect.Top + rect.Height / 2, TargetGripper.Left, TargetGripper.Top);
=======
			int tailLength = GeometryHelper.Distance2D(rect.Left + (rect.Width / 2), rect.Top + (rect.Height / 2), TargetGripper.Location.X, TargetGripper.Location.Y);
>>>>>>> 9ab6bff1
			int tailWidth = (Math.Abs(rect.Width) + Math.Abs(rect.Height)) / 20;

			// This should fix a problem with the tail being to wide
			tailWidth = Math.Min(Math.Abs(rect.Width) / 2, tailWidth);
			tailWidth = Math.Min(Math.Abs(rect.Height) / 2, tailWidth);

			GraphicsPath tail = new GraphicsPath();
			tail.AddLine(-tailWidth, 0, tailWidth, 0);
			tail.AddLine(tailWidth, 0, 0, -tailLength);
			tail.CloseFigure();

<<<<<<< HEAD
			int tailAngle = 90 + (int)GeometryHelper.Angle2D(rect.Left + rect.Width / 2, rect.Top + rect.Height / 2, TargetGripper.Left, TargetGripper.Top);
=======
			int tailAngle = 90 + (int)GeometryHelper.Angle2D(rect.Left + (rect.Width / 2), rect.Top + (rect.Height / 2), TargetGripper.Location.X, TargetGripper.Location.Y);
>>>>>>> 9ab6bff1

			using (Matrix tailMatrix = new Matrix()) {
				tailMatrix.Translate(rect.Left + rect.Width / 2, rect.Top + rect.Height / 2);
				tailMatrix.Rotate(tailAngle);
				tail.Transform(tailMatrix);
			}

			return tail;
		}

		/// <summary>
		/// This is to draw the actual container
		/// </summary>
		/// <param name="graphics"></param>
		/// <param name="renderMode"></param>
		public override void Draw(Graphics graphics, RenderMode renderMode) {
			if (TargetGripper == null) {
				return;
			}
			graphics.SmoothingMode = SmoothingMode.HighQuality;
			graphics.InterpolationMode = InterpolationMode.HighQualityBicubic;
			graphics.CompositingQuality = CompositingQuality.HighQuality;
			graphics.PixelOffsetMode = PixelOffsetMode.None;
			graphics.TextRenderingHint = TextRenderingHint.AntiAliasGridFit;

			Color lineColor = GetFieldValueAsColor(FieldType.LINE_COLOR);
			Color fillColor = GetFieldValueAsColor(FieldType.FILL_COLOR);
			bool shadow = GetFieldValueAsBool(FieldType.SHADOW);
			int lineThickness = GetFieldValueAsInt(FieldType.LINE_THICKNESS);

			bool lineVisible = lineThickness > 0 && Colors.IsVisible(lineColor);
			Rectangle rect = GuiRectangle.GetGuiRectangle(Left, Top, Width, Height);

			if (Selected && renderMode == RenderMode.EDIT) {
				DrawSelectionBorder(graphics, rect);
			}

			GraphicsPath bubble = CreateBubble(lineThickness);

			GraphicsPath tail = CreateTail();

			//draw shadow first
			if (shadow && (lineVisible || Colors.IsVisible(fillColor))) {
				const int basealpha = 100;
				int alpha = basealpha;
				const int steps = 5;
				int currentStep = lineVisible ? 1 : 0;
				using (Matrix shadowMatrix = new Matrix())
				using (GraphicsPath bubbleClone = (GraphicsPath)bubble.Clone())
				using (GraphicsPath tailClone = (GraphicsPath)tail.Clone()) {
					shadowMatrix.Translate(1, 1);
					while (currentStep <= steps) {
						using (Pen shadowPen = new Pen(Color.FromArgb(alpha, 100, 100, 100))) {
							shadowPen.Width = lineVisible ? lineThickness : 1;
							tailClone.Transform(shadowMatrix);
							graphics.DrawPath(shadowPen, tailClone);
							bubbleClone.Transform(shadowMatrix);
							graphics.DrawPath(shadowPen, bubbleClone);
						}
						currentStep++;
						alpha = alpha - basealpha / steps;
					}
				}
			}

			GraphicsState state = graphics.Save();
			// draw the tail border where the bubble is not visible
			using (Region clipRegion = new Region(bubble)) {
				graphics.SetClip(clipRegion, CombineMode.Exclude);
				using (Pen pen = new Pen(lineColor, lineThickness)) {
					graphics.DrawPath(pen, tail);
				}
			}
			graphics.Restore(state);

			if (Colors.IsVisible(fillColor)) {
				//draw the bubbleshape
				state = graphics.Save();
				using (Brush brush = new SolidBrush(fillColor)) {
					graphics.FillPath(brush, bubble);
				}
				graphics.Restore(state);
			}

			if (lineVisible) {
				//draw the bubble border
				state = graphics.Save();
				// Draw bubble where the Tail is not visible.
				using (Region clipRegion = new Region(tail)) {
					graphics.SetClip(clipRegion, CombineMode.Exclude);
					using (Pen pen = new Pen(lineColor, lineThickness)) {
						//pen.EndCap = pen.StartCap = LineCap.Round;
						graphics.DrawPath(pen, bubble);
					}
				}
				graphics.Restore(state);
			}

			if (Colors.IsVisible(fillColor)) {
				// Draw the tail border
				state = graphics.Save();
				using (Brush brush = new SolidBrush(fillColor)) {
					graphics.FillPath(brush, tail);
				}
				graphics.Restore(state);
			}

			// cleanup the paths
			bubble.Dispose();
			tail.Dispose();

			// Draw the text
			UpdateFormat();
			DrawText(graphics, rect, lineThickness, lineColor, shadow, StringFormat, Text, Font);
		}

		public override bool Contains(int x, int y) {
			if (base.Contains(x, y)) {
				return true;
			}
			Point clickedPoint = new Point(x, y);
			if (Status != EditStatus.UNDRAWN) {
				int lineThickness = GetFieldValueAsInt(FieldType.LINE_THICKNESS);
				Color lineColor = GetFieldValueAsColor(FieldType.LINE_COLOR);
				using (Pen pen = new Pen(lineColor, lineThickness)) {
					using (GraphicsPath bubblePath = CreateBubble(lineThickness)) {
						bubblePath.Widen(pen);
						if (bubblePath.IsVisible(clickedPoint)) {
							return true;
						}
					}
					using (GraphicsPath tailPath = CreateTail()) {
						tailPath.Widen(pen);
						if (tailPath.IsVisible(clickedPoint)) {
							return true;
						}
					}
				}
			}

			return false;
		}

		public override bool ClickableAt(int x, int y) {
			return Contains(x,y);
		}
	}
}
<|MERGE_RESOLUTION|>--- conflicted
+++ resolved
@@ -1,349 +1,339 @@
-﻿/*
- * Greenshot - a free and open source screenshot tool
- * Copyright (C) 2007-2012  Thomas Braun, Jens Klingen, Robin Krom
- * 
- * For more information see: http://getgreenshot.org/
- * The Greenshot project is hosted on Sourceforge: http://sourceforge.net/projects/greenshot/
- * 
- * This program is free software: you can redistribute it and/or modify
- * it under the terms of the GNU General Public License as published by
- * the Free Software Foundation, either version 1 of the License, or
- * (at your option) any later version.
- * 
- * This program is distributed in the hope that it will be useful,
- * but WITHOUT ANY WARRANTY; without even the implied warranty of
- * MERCHANTABILITY or FITNESS FOR A PARTICULAR PURPOSE.  See the
- * GNU General Public License for more details.
- * 
- * You should have received a copy of the GNU General Public License
- * along with this program.  If not, see <http://www.gnu.org/licenses/>.
- */
-
-using Greenshot.Drawing.Fields;
-using Greenshot.Helpers;
-using Greenshot.Plugin.Drawing;
-using System;
-using System.Drawing;
-using System.Drawing.Drawing2D;
-using System.Drawing.Text;
-using System.Runtime.Serialization;
-
-namespace Greenshot.Drawing
-{
-	/// <summary>
-	/// Description of SpeechbubbleContainer.
-	/// </summary>
-	[Serializable]
-	public class SpeechbubbleContainer : TextContainer {
-
-		private Point _initialGripperPoint;
-
-		#region TargetGripper serializing code
-		// Only used for serializing the TargetGripper location
-		private Point _storedTargetGripperLocation;
-
-		/// <summary>
-		/// Store the current location of the target gripper
-		/// </summary>
-		/// <param name="context"></param>
-		[OnSerializing]
-		private void SetValuesOnSerializing(StreamingContext context) {
-			if (TargetGripper != null) {
-				_storedTargetGripperLocation = TargetGripper.Location;
-			}
-		}
-
-		/// <summary>
-		/// Restore the target gripper
-		/// </summary>
-		/// <param name="context"></param>
-		protected override void OnDeserialized(StreamingContext context)
-		{
-			InitTargetGripper(Color.Green, _storedTargetGripperLocation);
-		}
-		#endregion
-
-		public SpeechbubbleContainer(Surface parent)
-			: base(parent) {
-		}
-
-		/// <summary>
-		/// We set our own field values
-		/// </summary>
-		protected override void InitializeFields() {
-			AddField(GetType(), FieldType.LINE_THICKNESS, 2);
-			AddField(GetType(), FieldType.LINE_COLOR, Color.Blue);
-			AddField(GetType(), FieldType.SHADOW, false);
-			AddField(GetType(), FieldType.FONT_ITALIC, false);
-			AddField(GetType(), FieldType.FONT_BOLD, true);
-			AddField(GetType(), FieldType.FILL_COLOR, Color.White);
-			AddField(GetType(), FieldType.FONT_FAMILY, FontFamily.GenericSansSerif.Name);
-			AddField(GetType(), FieldType.FONT_SIZE, 20f);
-			AddField(GetType(), FieldType.TEXT_HORIZONTAL_ALIGNMENT, StringAlignment.Center);
-			AddField(GetType(), FieldType.TEXT_VERTICAL_ALIGNMENT, StringAlignment.Center);
-		}
-
-		/// <summary>
-		/// Called from Surface (the _parent) when the drawing begins (mouse-down)
-		/// </summary>
-		/// <returns>true if the surface doesn't need to handle the event</returns>
-		public override bool HandleMouseDown(int mouseX, int mouseY) {
-			if (TargetGripper == null) {
-				_initialGripperPoint = new Point(mouseX, mouseY);
-				InitTargetGripper(Color.Green, new Point(mouseX, mouseY));
-			}
-			return base.HandleMouseDown(mouseX, mouseY);
-		}
-
-		/// <summary>
-		/// Overriding the HandleMouseMove will help us to make sure the tail is always visible.
-		/// Should fix BUG-1682
-		/// </summary>
-		/// <param name="x"></param>
-		/// <param name="y"></param>
-		/// <returns>base.HandleMouseMove</returns>
-		public override bool HandleMouseMove(int x, int y) {
-			bool returnValue = base.HandleMouseMove(x, y);
-
-			bool leftAligned = _boundsAfterResize.Right - _boundsAfterResize.Left >= 0;
-			bool topAligned = _boundsAfterResize.Bottom - _boundsAfterResize.Top >= 0;
-
-			int xOffset = leftAligned ? -20 : 20;
-			int yOffset = topAligned ? -20 : 20;
-
-			Point newGripperLocation = _initialGripperPoint;
-			newGripperLocation.Offset(xOffset, yOffset);
-			
-			if (TargetGripper.Location != newGripperLocation) {
-				Invalidate();
-				TargetGripper.Location = newGripperLocation;
-				Invalidate();
-			}
-			return returnValue;
-		}
-
-		/// <summary>
-		/// The DrawingBound should be so close as possible to the shape, so we don't invalidate to much.
-		/// </summary>
-		public override Rectangle DrawingBounds {
-			get {
-				if (Status != EditStatus.UNDRAWN) {
-					int lineThickness = GetFieldValueAsInt(FieldType.LINE_THICKNESS);
-					Color lineColor = GetFieldValueAsColor(FieldType.LINE_COLOR);
-					bool shadow = GetFieldValueAsBool(FieldType.SHADOW);
-					using (Pen pen = new Pen(lineColor, lineThickness)) {
-						int inflateValue = lineThickness + 2 + (shadow ? 6 : 0);
-						using (GraphicsPath tailPath = CreateTail()) {
-							return Rectangle.Inflate(Rectangle.Union(Rectangle.Round(tailPath.GetBounds(new Matrix(), pen)), GuiRectangle.GetGuiRectangle(Left, Top, Width, Height)), inflateValue, inflateValue);
-						}
-					}
-				}
-				return Rectangle.Empty;
-			}
-		}
-
-		/// <summary>
-		/// Helper method to create the bubble GraphicsPath, so we can also calculate the bounds
-		/// </summary>
-		/// <param name="lineThickness"></param>
-		/// <returns></returns>
-		private GraphicsPath CreateBubble(int lineThickness) {
-			GraphicsPath bubble = new GraphicsPath();
-			Rectangle rect = GuiRectangle.GetGuiRectangle(Left, Top, Width, Height);
-
-			Rectangle bubbleRect = GuiRectangle.GetGuiRectangle(0, 0, rect.Width, rect.Height);
-			// adapt corner radius to small rectangle dimensions
-			int smallerSideLength = Math.Min(bubbleRect.Width, bubbleRect.Height);
-			int cornerRadius = Math.Min(30, smallerSideLength / 2 - lineThickness);
-			if (cornerRadius > 0) {
-				bubble.AddArc(bubbleRect.X, bubbleRect.Y, cornerRadius, cornerRadius, 180, 90);
-				bubble.AddArc(bubbleRect.X + bubbleRect.Width - cornerRadius, bubbleRect.Y, cornerRadius, cornerRadius, 270, 90);
-				bubble.AddArc(bubbleRect.X + bubbleRect.Width - cornerRadius, bubbleRect.Y + bubbleRect.Height - cornerRadius, cornerRadius, cornerRadius, 0, 90);
-				bubble.AddArc(bubbleRect.X, bubbleRect.Y + bubbleRect.Height - cornerRadius, cornerRadius, cornerRadius, 90, 90);
-			} else {
-				bubble.AddRectangle(bubbleRect);
-			}
-			bubble.CloseAllFigures();
-			using (Matrix bubbleMatrix = new Matrix()) {
-				bubbleMatrix.Translate(rect.Left, rect.Top);
-				bubble.Transform(bubbleMatrix);
-			}
-			return bubble;
-		}
-
-		/// <summary>
-		/// Helper method to create the tail of the bubble, so we can also calculate the bounds
-		/// </summary>
-		/// <returns></returns>
-		private GraphicsPath CreateTail() {
-			Rectangle rect = GuiRectangle.GetGuiRectangle(Left, Top, Width, Height);
-
-<<<<<<< HEAD
-			int tailLength = GeometryHelper.Distance2D(rect.Left + rect.Width / 2, rect.Top + rect.Height / 2, TargetGripper.Left, TargetGripper.Top);
-=======
-			int tailLength = GeometryHelper.Distance2D(rect.Left + (rect.Width / 2), rect.Top + (rect.Height / 2), TargetGripper.Location.X, TargetGripper.Location.Y);
->>>>>>> 9ab6bff1
-			int tailWidth = (Math.Abs(rect.Width) + Math.Abs(rect.Height)) / 20;
-
-			// This should fix a problem with the tail being to wide
-			tailWidth = Math.Min(Math.Abs(rect.Width) / 2, tailWidth);
-			tailWidth = Math.Min(Math.Abs(rect.Height) / 2, tailWidth);
-
-			GraphicsPath tail = new GraphicsPath();
-			tail.AddLine(-tailWidth, 0, tailWidth, 0);
-			tail.AddLine(tailWidth, 0, 0, -tailLength);
-			tail.CloseFigure();
-
-<<<<<<< HEAD
-			int tailAngle = 90 + (int)GeometryHelper.Angle2D(rect.Left + rect.Width / 2, rect.Top + rect.Height / 2, TargetGripper.Left, TargetGripper.Top);
-=======
-			int tailAngle = 90 + (int)GeometryHelper.Angle2D(rect.Left + (rect.Width / 2), rect.Top + (rect.Height / 2), TargetGripper.Location.X, TargetGripper.Location.Y);
->>>>>>> 9ab6bff1
-
-			using (Matrix tailMatrix = new Matrix()) {
-				tailMatrix.Translate(rect.Left + rect.Width / 2, rect.Top + rect.Height / 2);
-				tailMatrix.Rotate(tailAngle);
-				tail.Transform(tailMatrix);
-			}
-
-			return tail;
-		}
-
-		/// <summary>
-		/// This is to draw the actual container
-		/// </summary>
-		/// <param name="graphics"></param>
-		/// <param name="renderMode"></param>
-		public override void Draw(Graphics graphics, RenderMode renderMode) {
-			if (TargetGripper == null) {
-				return;
-			}
-			graphics.SmoothingMode = SmoothingMode.HighQuality;
-			graphics.InterpolationMode = InterpolationMode.HighQualityBicubic;
-			graphics.CompositingQuality = CompositingQuality.HighQuality;
-			graphics.PixelOffsetMode = PixelOffsetMode.None;
-			graphics.TextRenderingHint = TextRenderingHint.AntiAliasGridFit;
-
-			Color lineColor = GetFieldValueAsColor(FieldType.LINE_COLOR);
-			Color fillColor = GetFieldValueAsColor(FieldType.FILL_COLOR);
-			bool shadow = GetFieldValueAsBool(FieldType.SHADOW);
-			int lineThickness = GetFieldValueAsInt(FieldType.LINE_THICKNESS);
-
-			bool lineVisible = lineThickness > 0 && Colors.IsVisible(lineColor);
-			Rectangle rect = GuiRectangle.GetGuiRectangle(Left, Top, Width, Height);
-
-			if (Selected && renderMode == RenderMode.EDIT) {
-				DrawSelectionBorder(graphics, rect);
-			}
-
-			GraphicsPath bubble = CreateBubble(lineThickness);
-
-			GraphicsPath tail = CreateTail();
-
-			//draw shadow first
-			if (shadow && (lineVisible || Colors.IsVisible(fillColor))) {
-				const int basealpha = 100;
-				int alpha = basealpha;
-				const int steps = 5;
-				int currentStep = lineVisible ? 1 : 0;
-				using (Matrix shadowMatrix = new Matrix())
-				using (GraphicsPath bubbleClone = (GraphicsPath)bubble.Clone())
-				using (GraphicsPath tailClone = (GraphicsPath)tail.Clone()) {
-					shadowMatrix.Translate(1, 1);
-					while (currentStep <= steps) {
-						using (Pen shadowPen = new Pen(Color.FromArgb(alpha, 100, 100, 100))) {
-							shadowPen.Width = lineVisible ? lineThickness : 1;
-							tailClone.Transform(shadowMatrix);
-							graphics.DrawPath(shadowPen, tailClone);
-							bubbleClone.Transform(shadowMatrix);
-							graphics.DrawPath(shadowPen, bubbleClone);
-						}
-						currentStep++;
-						alpha = alpha - basealpha / steps;
-					}
-				}
-			}
-
-			GraphicsState state = graphics.Save();
-			// draw the tail border where the bubble is not visible
-			using (Region clipRegion = new Region(bubble)) {
-				graphics.SetClip(clipRegion, CombineMode.Exclude);
-				using (Pen pen = new Pen(lineColor, lineThickness)) {
-					graphics.DrawPath(pen, tail);
-				}
-			}
-			graphics.Restore(state);
-
-			if (Colors.IsVisible(fillColor)) {
-				//draw the bubbleshape
-				state = graphics.Save();
-				using (Brush brush = new SolidBrush(fillColor)) {
-					graphics.FillPath(brush, bubble);
-				}
-				graphics.Restore(state);
-			}
-
-			if (lineVisible) {
-				//draw the bubble border
-				state = graphics.Save();
-				// Draw bubble where the Tail is not visible.
-				using (Region clipRegion = new Region(tail)) {
-					graphics.SetClip(clipRegion, CombineMode.Exclude);
-					using (Pen pen = new Pen(lineColor, lineThickness)) {
-						//pen.EndCap = pen.StartCap = LineCap.Round;
-						graphics.DrawPath(pen, bubble);
-					}
-				}
-				graphics.Restore(state);
-			}
-
-			if (Colors.IsVisible(fillColor)) {
-				// Draw the tail border
-				state = graphics.Save();
-				using (Brush brush = new SolidBrush(fillColor)) {
-					graphics.FillPath(brush, tail);
-				}
-				graphics.Restore(state);
-			}
-
-			// cleanup the paths
-			bubble.Dispose();
-			tail.Dispose();
-
-			// Draw the text
-			UpdateFormat();
-			DrawText(graphics, rect, lineThickness, lineColor, shadow, StringFormat, Text, Font);
-		}
-
-		public override bool Contains(int x, int y) {
-			if (base.Contains(x, y)) {
-				return true;
-			}
-			Point clickedPoint = new Point(x, y);
-			if (Status != EditStatus.UNDRAWN) {
-				int lineThickness = GetFieldValueAsInt(FieldType.LINE_THICKNESS);
-				Color lineColor = GetFieldValueAsColor(FieldType.LINE_COLOR);
-				using (Pen pen = new Pen(lineColor, lineThickness)) {
-					using (GraphicsPath bubblePath = CreateBubble(lineThickness)) {
-						bubblePath.Widen(pen);
-						if (bubblePath.IsVisible(clickedPoint)) {
-							return true;
-						}
-					}
-					using (GraphicsPath tailPath = CreateTail()) {
-						tailPath.Widen(pen);
-						if (tailPath.IsVisible(clickedPoint)) {
-							return true;
-						}
-					}
-				}
-			}
-
-			return false;
-		}
-
-		public override bool ClickableAt(int x, int y) {
-			return Contains(x,y);
-		}
-	}
-}
+﻿/*
+ * Greenshot - a free and open source screenshot tool
+ * Copyright (C) 2007-2012  Thomas Braun, Jens Klingen, Robin Krom
+ * 
+ * For more information see: http://getgreenshot.org/
+ * The Greenshot project is hosted on Sourceforge: http://sourceforge.net/projects/greenshot/
+ * 
+ * This program is free software: you can redistribute it and/or modify
+ * it under the terms of the GNU General Public License as published by
+ * the Free Software Foundation, either version 1 of the License, or
+ * (at your option) any later version.
+ * 
+ * This program is distributed in the hope that it will be useful,
+ * but WITHOUT ANY WARRANTY; without even the implied warranty of
+ * MERCHANTABILITY or FITNESS FOR A PARTICULAR PURPOSE.  See the
+ * GNU General Public License for more details.
+ * 
+ * You should have received a copy of the GNU General Public License
+ * along with this program.  If not, see <http://www.gnu.org/licenses/>.
+ */
+
+using Greenshot.Drawing.Fields;
+using Greenshot.Helpers;
+using Greenshot.Plugin.Drawing;
+using System;
+using System.Drawing;
+using System.Drawing.Drawing2D;
+using System.Drawing.Text;
+using System.Runtime.Serialization;
+
+namespace Greenshot.Drawing
+{
+	/// <summary>
+	/// Description of SpeechbubbleContainer.
+	/// </summary>
+	[Serializable]
+	public class SpeechbubbleContainer : TextContainer {
+
+		private Point _initialGripperPoint;
+
+		#region TargetGripper serializing code
+		// Only used for serializing the TargetGripper location
+		private Point _storedTargetGripperLocation;
+
+		/// <summary>
+		/// Store the current location of the target gripper
+		/// </summary>
+		/// <param name="context"></param>
+		[OnSerializing]
+		private void SetValuesOnSerializing(StreamingContext context) {
+			if (TargetGripper != null) {
+				_storedTargetGripperLocation = TargetGripper.Location;
+			}
+		}
+
+		/// <summary>
+		/// Restore the target gripper
+		/// </summary>
+		/// <param name="context"></param>
+		protected override void OnDeserialized(StreamingContext context)
+		{
+			InitTargetGripper(Color.Green, _storedTargetGripperLocation);
+		}
+		#endregion
+
+		public SpeechbubbleContainer(Surface parent)
+			: base(parent) {
+		}
+
+		/// <summary>
+		/// We set our own field values
+		/// </summary>
+		protected override void InitializeFields() {
+			AddField(GetType(), FieldType.LINE_THICKNESS, 2);
+			AddField(GetType(), FieldType.LINE_COLOR, Color.Blue);
+			AddField(GetType(), FieldType.SHADOW, false);
+			AddField(GetType(), FieldType.FONT_ITALIC, false);
+			AddField(GetType(), FieldType.FONT_BOLD, true);
+			AddField(GetType(), FieldType.FILL_COLOR, Color.White);
+			AddField(GetType(), FieldType.FONT_FAMILY, FontFamily.GenericSansSerif.Name);
+			AddField(GetType(), FieldType.FONT_SIZE, 20f);
+			AddField(GetType(), FieldType.TEXT_HORIZONTAL_ALIGNMENT, StringAlignment.Center);
+			AddField(GetType(), FieldType.TEXT_VERTICAL_ALIGNMENT, StringAlignment.Center);
+		}
+
+		/// <summary>
+		/// Called from Surface (the _parent) when the drawing begins (mouse-down)
+		/// </summary>
+		/// <returns>true if the surface doesn't need to handle the event</returns>
+		public override bool HandleMouseDown(int mouseX, int mouseY) {
+			if (TargetGripper == null) {
+				_initialGripperPoint = new Point(mouseX, mouseY);
+				InitTargetGripper(Color.Green, new Point(mouseX, mouseY));
+			}
+			return base.HandleMouseDown(mouseX, mouseY);
+		}
+
+		/// <summary>
+		/// Overriding the HandleMouseMove will help us to make sure the tail is always visible.
+		/// Should fix BUG-1682
+		/// </summary>
+		/// <param name="x"></param>
+		/// <param name="y"></param>
+		/// <returns>base.HandleMouseMove</returns>
+		public override bool HandleMouseMove(int x, int y) {
+			bool returnValue = base.HandleMouseMove(x, y);
+
+			bool leftAligned = _boundsAfterResize.Right - _boundsAfterResize.Left >= 0;
+			bool topAligned = _boundsAfterResize.Bottom - _boundsAfterResize.Top >= 0;
+
+			int xOffset = leftAligned ? -20 : 20;
+			int yOffset = topAligned ? -20 : 20;
+
+			Point newGripperLocation = _initialGripperPoint;
+			newGripperLocation.Offset(xOffset, yOffset);
+			
+			if (TargetGripper.Location != newGripperLocation) {
+				Invalidate();
+				TargetGripper.Location = newGripperLocation;
+				Invalidate();
+			}
+			return returnValue;
+		}
+
+		/// <summary>
+		/// The DrawingBound should be so close as possible to the shape, so we don't invalidate to much.
+		/// </summary>
+		public override Rectangle DrawingBounds {
+			get {
+				if (Status != EditStatus.UNDRAWN) {
+					int lineThickness = GetFieldValueAsInt(FieldType.LINE_THICKNESS);
+					Color lineColor = GetFieldValueAsColor(FieldType.LINE_COLOR);
+					bool shadow = GetFieldValueAsBool(FieldType.SHADOW);
+					using (Pen pen = new Pen(lineColor, lineThickness)) {
+						int inflateValue = lineThickness + 2 + (shadow ? 6 : 0);
+						using (GraphicsPath tailPath = CreateTail()) {
+							return Rectangle.Inflate(Rectangle.Union(Rectangle.Round(tailPath.GetBounds(new Matrix(), pen)), GuiRectangle.GetGuiRectangle(Left, Top, Width, Height)), inflateValue, inflateValue);
+						}
+					}
+				}
+				return Rectangle.Empty;
+			}
+		}
+
+		/// <summary>
+		/// Helper method to create the bubble GraphicsPath, so we can also calculate the bounds
+		/// </summary>
+		/// <param name="lineThickness"></param>
+		/// <returns></returns>
+		private GraphicsPath CreateBubble(int lineThickness) {
+			GraphicsPath bubble = new GraphicsPath();
+			Rectangle rect = GuiRectangle.GetGuiRectangle(Left, Top, Width, Height);
+
+			Rectangle bubbleRect = GuiRectangle.GetGuiRectangle(0, 0, rect.Width, rect.Height);
+			// adapt corner radius to small rectangle dimensions
+			int smallerSideLength = Math.Min(bubbleRect.Width, bubbleRect.Height);
+			int cornerRadius = Math.Min(30, smallerSideLength / 2 - lineThickness);
+			if (cornerRadius > 0) {
+				bubble.AddArc(bubbleRect.X, bubbleRect.Y, cornerRadius, cornerRadius, 180, 90);
+				bubble.AddArc(bubbleRect.X + bubbleRect.Width - cornerRadius, bubbleRect.Y, cornerRadius, cornerRadius, 270, 90);
+				bubble.AddArc(bubbleRect.X + bubbleRect.Width - cornerRadius, bubbleRect.Y + bubbleRect.Height - cornerRadius, cornerRadius, cornerRadius, 0, 90);
+				bubble.AddArc(bubbleRect.X, bubbleRect.Y + bubbleRect.Height - cornerRadius, cornerRadius, cornerRadius, 90, 90);
+			} else {
+				bubble.AddRectangle(bubbleRect);
+			}
+			bubble.CloseAllFigures();
+			using (Matrix bubbleMatrix = new Matrix()) {
+				bubbleMatrix.Translate(rect.Left, rect.Top);
+				bubble.Transform(bubbleMatrix);
+			}
+			return bubble;
+		}
+
+		/// <summary>
+		/// Helper method to create the tail of the bubble, so we can also calculate the bounds
+		/// </summary>
+		/// <returns></returns>
+		private GraphicsPath CreateTail() {
+			Rectangle rect = GuiRectangle.GetGuiRectangle(Left, Top, Width, Height);
+
+			int tailLength = GeometryHelper.Distance2D(rect.Left + (rect.Width / 2), rect.Top + (rect.Height / 2), TargetGripper.Left, TargetGripper.Top);			int tailWidth = (Math.Abs(rect.Width) + Math.Abs(rect.Height)) / 20;
+
+			// This should fix a problem with the tail being to wide
+			tailWidth = Math.Min(Math.Abs(rect.Width) / 2, tailWidth);
+			tailWidth = Math.Min(Math.Abs(rect.Height) / 2, tailWidth);
+
+			GraphicsPath tail = new GraphicsPath();
+			tail.AddLine(-tailWidth, 0, tailWidth, 0);
+			tail.AddLine(tailWidth, 0, 0, -tailLength);
+			tail.CloseFigure();
+
+
+			using (Matrix tailMatrix = new Matrix()) {
+				tailMatrix.Translate(rect.Left + rect.Width / 2, rect.Top + rect.Height / 2);
+				tailMatrix.Rotate(tailAngle);
+				tail.Transform(tailMatrix);
+			}
+
+			return tail;
+		}
+
+		/// <summary>
+		/// This is to draw the actual container
+		/// </summary>
+		/// <param name="graphics"></param>
+		/// <param name="renderMode"></param>
+		public override void Draw(Graphics graphics, RenderMode renderMode) {
+			if (TargetGripper == null) {
+				return;
+			}
+			graphics.SmoothingMode = SmoothingMode.HighQuality;
+			graphics.InterpolationMode = InterpolationMode.HighQualityBicubic;
+			graphics.CompositingQuality = CompositingQuality.HighQuality;
+			graphics.PixelOffsetMode = PixelOffsetMode.None;
+			graphics.TextRenderingHint = TextRenderingHint.AntiAliasGridFit;
+
+			Color lineColor = GetFieldValueAsColor(FieldType.LINE_COLOR);
+			Color fillColor = GetFieldValueAsColor(FieldType.FILL_COLOR);
+			bool shadow = GetFieldValueAsBool(FieldType.SHADOW);
+			int lineThickness = GetFieldValueAsInt(FieldType.LINE_THICKNESS);
+
+			bool lineVisible = lineThickness > 0 && Colors.IsVisible(lineColor);
+			Rectangle rect = GuiRectangle.GetGuiRectangle(Left, Top, Width, Height);
+
+			if (Selected && renderMode == RenderMode.EDIT) {
+				DrawSelectionBorder(graphics, rect);
+			}
+
+			GraphicsPath bubble = CreateBubble(lineThickness);
+
+			GraphicsPath tail = CreateTail();
+
+			//draw shadow first
+			if (shadow && (lineVisible || Colors.IsVisible(fillColor))) {
+				const int basealpha = 100;
+				int alpha = basealpha;
+				const int steps = 5;
+				int currentStep = lineVisible ? 1 : 0;
+				using (Matrix shadowMatrix = new Matrix())
+				using (GraphicsPath bubbleClone = (GraphicsPath)bubble.Clone())
+				using (GraphicsPath tailClone = (GraphicsPath)tail.Clone()) {
+					shadowMatrix.Translate(1, 1);
+					while (currentStep <= steps) {
+						using (Pen shadowPen = new Pen(Color.FromArgb(alpha, 100, 100, 100))) {
+							shadowPen.Width = lineVisible ? lineThickness : 1;
+							tailClone.Transform(shadowMatrix);
+							graphics.DrawPath(shadowPen, tailClone);
+							bubbleClone.Transform(shadowMatrix);
+							graphics.DrawPath(shadowPen, bubbleClone);
+						}
+						currentStep++;
+						alpha = alpha - basealpha / steps;
+					}
+				}
+			}
+
+			GraphicsState state = graphics.Save();
+			// draw the tail border where the bubble is not visible
+			using (Region clipRegion = new Region(bubble)) {
+				graphics.SetClip(clipRegion, CombineMode.Exclude);
+				using (Pen pen = new Pen(lineColor, lineThickness)) {
+					graphics.DrawPath(pen, tail);
+				}
+			}
+			graphics.Restore(state);
+
+			if (Colors.IsVisible(fillColor)) {
+				//draw the bubbleshape
+				state = graphics.Save();
+				using (Brush brush = new SolidBrush(fillColor)) {
+					graphics.FillPath(brush, bubble);
+				}
+				graphics.Restore(state);
+			}
+
+			if (lineVisible) {
+				//draw the bubble border
+				state = graphics.Save();
+				// Draw bubble where the Tail is not visible.
+				using (Region clipRegion = new Region(tail)) {
+					graphics.SetClip(clipRegion, CombineMode.Exclude);
+					using (Pen pen = new Pen(lineColor, lineThickness)) {
+						//pen.EndCap = pen.StartCap = LineCap.Round;
+						graphics.DrawPath(pen, bubble);
+					}
+				}
+				graphics.Restore(state);
+			}
+
+			if (Colors.IsVisible(fillColor)) {
+				// Draw the tail border
+				state = graphics.Save();
+				using (Brush brush = new SolidBrush(fillColor)) {
+					graphics.FillPath(brush, tail);
+				}
+				graphics.Restore(state);
+			}
+
+			// cleanup the paths
+			bubble.Dispose();
+			tail.Dispose();
+
+			// Draw the text
+			UpdateFormat();
+			DrawText(graphics, rect, lineThickness, lineColor, shadow, StringFormat, Text, Font);
+		}
+
+		public override bool Contains(int x, int y) {
+			if (base.Contains(x, y)) {
+				return true;
+			}
+			Point clickedPoint = new Point(x, y);
+			if (Status != EditStatus.UNDRAWN) {
+				int lineThickness = GetFieldValueAsInt(FieldType.LINE_THICKNESS);
+				Color lineColor = GetFieldValueAsColor(FieldType.LINE_COLOR);
+				using (Pen pen = new Pen(lineColor, lineThickness)) {
+					using (GraphicsPath bubblePath = CreateBubble(lineThickness)) {
+						bubblePath.Widen(pen);
+						if (bubblePath.IsVisible(clickedPoint)) {
+							return true;
+						}
+					}
+					using (GraphicsPath tailPath = CreateTail()) {
+						tailPath.Widen(pen);
+						if (tailPath.IsVisible(clickedPoint)) {
+							return true;
+						}
+					}
+				}
+			}
+
+			return false;
+		}
+
+		public override bool ClickableAt(int x, int y) {
+			return Contains(x,y);
+		}
+	}
+}